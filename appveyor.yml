--- conflicted
+++ resolved
@@ -60,22 +60,12 @@
 
 build_script:
   # Build the compiled extension
-<<<<<<< HEAD
   - "%CMD_IN_ENV% python setup.py build install --cupy-no-cuda -vvvv"
-=======
-  - "%CMD_IN_ENV% python setup.py build install -vvvv"
   - "conda install -y -q h5py"
->>>>>>> 2c211cfe
 
 test_script:
   # Run the project tests
   - "%CMD_IN_ENV% pip install nose mock hacking"
-<<<<<<< HEAD
-  - "%CMD_IN_ENV% flake8"
+  - flake8"
   - "cd tests"
-  - "nosetests -A \"gpu<1\""
-=======
-  - flake8"
-  - "cd tests\\chainer_tests"
-  - "nosetests -A \"gpu<1\""
->>>>>>> 2c211cfe
+  - "nosetests -A \"gpu<1\""