import numpy

from cupy.core._kernel import create_reduction_func
from cupy.core._kernel import ReductionKernel

from cupy.core cimport _routines_math as _math
from cupy.core.core cimport ndarray

<<<<<<< HEAD
from numpy import nan
=======
import cupy
if cupy.cuda.cub_enabled:
    from cupy.cuda import cub
>>>>>>> 34b388e4


cdef ndarray _ndarray_max(ndarray self, axis, out, dtype, keepdims):
    if cupy.cuda.cub_enabled:
        if (cub.can_use_reduce_max(self.dtype, dtype) and (axis is None) and
                (not keepdims)):
            return cub.reduce_max(self, out=out)
    return _amax(self, axis=axis, out=out, dtype=dtype, keepdims=keepdims)


cdef ndarray _ndarray_min(ndarray self, axis, out, dtype, keepdims):
    if cupy.cuda.cub_enabled:
        if (cub.can_use_reduce_min(self.dtype, dtype) and (axis is None) and
                (not keepdims)):
            return cub.reduce_min(self, out=out)
    return _amin(self, axis=axis, out=out, dtype=dtype, keepdims=keepdims)


cdef ndarray _ndarray_argmax(ndarray self, axis, out, dtype, keepdims):
    return _argmax(self, axis=axis, out=out, dtype=dtype, keepdims=keepdims)

cdef ndarray _ndarray_argmin(ndarray self, axis, out, dtype, keepdims):
    return _argmin(self, axis=axis, out=out, dtype=dtype, keepdims=keepdims)

cdef ndarray _ndarray_mean(ndarray self, axis, dtype, out, keepdims):
    return _mean(self, axis=axis, dtype=dtype, out=out, keepdims=keepdims)


cdef ndarray _ndarray_var(ndarray self, axis, dtype, out, ddof, keepdims):
    return _var(
        self, axis=axis, dtype=dtype, out=out, ddof=ddof, keepdims=keepdims)


cdef ndarray _ndarray_std(ndarray self, axis, dtype, out, ddof, keepdims):
    return _std(
        self, axis=axis, dtype=dtype, out=out, ddof=ddof, keepdims=keepdims)


cdef _min_max_preamble = '''
template <typename T>
struct min_max_st{
    T value;
    int index;
    __device__ min_max_st() : index(-1) { }
    __device__ min_max_st(T v) : value(v), index(0) { }
    __device__ min_max_st(T v, int i) : value(v), index(i) { }
};

template <typename T>
__device__ min_max_st<T> my_min(
        const min_max_st<T>& a, const min_max_st<T>& b) {
    if (a.index == -1) return b;
    if (b.index == -1) return a;
    return min_max_st<T>(min(a.value, b.value));
}
template <typename T>
__device__ min_max_st<T> my_min_float(
        const min_max_st<T>& a, const min_max_st<T>& b) {
    if (a.index == -1) return b;
    if (b.index == -1) return a;
    if (isnan(a.value)) return a;
    if (isnan(b.value)) return b;
    return min_max_st<T>(min(a.value, b.value));
}

template <typename T>
__device__ min_max_st<T> my_max(
        const min_max_st<T>& a, const min_max_st<T>& b) {
    if (a.index == -1) return b;
    if (b.index == -1) return a;
    return min_max_st<T>(max(a.value, b.value));
}
template <typename T>
__device__ min_max_st<T> my_max_float(
        const min_max_st<T>& a, const min_max_st<T>& b) {
    if (a.index == -1) return b;
    if (b.index == -1) return a;
    if (isnan(a.value)) return a;
    if (isnan(b.value)) return b;
    return min_max_st<T>(max(a.value, b.value));
}

template <typename T>
__device__ min_max_st<T> my_argmin(
        const min_max_st<T>& a, const min_max_st<T>& b) {
    if (a.index == -1) return b;
    if (b.index == -1) return a;
    if (a.value == b.value)
        return min_max_st<T>(a.value, min(a.index, b.index));
    return (a.value <= b.value) ? a : b;
}
template <typename T>
__device__ min_max_st<T> my_argmin_float(
        const min_max_st<T>& a, const min_max_st<T>& b) {
    if (a.index == -1) return b;
    if (b.index == -1) return a;
    if (a.value == b.value)
        return min_max_st<T>(a.value, min(a.index, b.index));
    if (isnan(a.value)) return a;
    if (isnan(b.value)) return b;
    return (a.value <= b.value) ? a : b;
}

template <typename T>
__device__ min_max_st<T> my_argmax(
        const min_max_st<T>& a, const min_max_st<T>& b) {
    if (a.index == -1) return b;
    if (b.index == -1) return a;
    if (a.value == b.value)
        return min_max_st<T>(a.value, min(a.index, b.index));
    return (a.value >= b.value) ? a : b;
}
template <typename T>
__device__ min_max_st<T> my_argmax_float(
        const min_max_st<T>& a, const min_max_st<T>& b) {
    if (a.index == -1) return b;
    if (b.index == -1) return a;
    if (a.value == b.value)
        return min_max_st<T>(a.value, min(a.index, b.index));
    if (isnan(a.value)) return a;
    if (isnan(b.value)) return b;
    return (a.value >= b.value) ? a : b;
}

'''


cdef _amin = create_reduction_func(
    'cupy_min',
    ('?->?', 'b->b', 'B->B', 'h->h', 'H->H', 'i->i', 'I->I', 'l->l', 'L->L',
     'q->q', 'Q->Q',
     ('e->e', (None, 'my_min_float(a, b)', None, None)),
     ('f->f', (None, 'my_min_float(a, b)', None, None)),
     ('d->d', (None, 'my_min_float(a, b)', None, None)),
     ('F->F', (None, 'my_min_float(a, b)', None, None)),
     ('D->D', (None, 'my_min_float(a, b)', None, None))),
    ('min_max_st<type_in0_raw>(in0)', 'my_min(a, b)', 'out0 = a.value',
     'min_max_st<type_in0_raw>'),
    None, _min_max_preamble)


cdef _amax = create_reduction_func(
    'cupy_max',
    ('?->?', 'b->b', 'B->B', 'h->h', 'H->H', 'i->i', 'I->I', 'l->l', 'L->L',
     'q->q', 'Q->Q',
     ('e->e', (None, 'my_max_float(a, b)', None, None)),
     ('f->f', (None, 'my_max_float(a, b)', None, None)),
     ('d->d', (None, 'my_max_float(a, b)', None, None)),
     ('F->F', (None, 'my_max_float(a, b)', None, None)),
     ('D->D', (None, 'my_max_float(a, b)', None, None)),
     ),
    ('min_max_st<type_in0_raw>(in0)', 'my_max(a, b)', 'out0 = a.value',
     'min_max_st<type_in0_raw>'),
    None, _min_max_preamble)


nanmin = create_reduction_func(
    'cupy_nanmin',
    ('?->?', 'b->b', 'B->B', 'h->h', 'H->H', 'i->i', 'I->I', 'l->l', 'L->L',
     'q->q', 'Q->Q', 'e->e', 'f->f', 'd->d'),
    ('min_max_st<type_in0_raw>(in0)', 'my_min(a, b)', 'out0 = a.value',
     'min_max_st<type_in0_raw>'),
    None, _min_max_preamble)


nanmax = create_reduction_func(
    'cupy_nanmax',
    ('?->?', 'b->b', 'B->B', 'h->h', 'H->H', 'i->i', 'I->I', 'l->l', 'L->L',
     'q->q', 'Q->Q', 'e->e', 'f->f', 'd->d'),
    ('min_max_st<type_in0_raw>(in0)', 'my_max(a, b)', 'out0 = a.value',
     'min_max_st<type_in0_raw>'),
    None, _min_max_preamble)


cdef _argmin = create_reduction_func(
    'cupy_argmin',
    ('?->q', 'B->q', 'h->q', 'H->q', 'i->q', 'I->q', 'l->q', 'L->q',
     'q->q', 'Q->q',
     ('e->q', (None, 'my_argmin_float(a, b)', None, None)),
     ('f->q', (None, 'my_argmin_float(a, b)', None, None)),
     ('d->q', (None, 'my_argmin_float(a, b)', None, None)),
     ('F->q', (None, 'my_argmin_float(a, b)', None, None)),
     ('D->q', (None, 'my_argmin_float(a, b)', None, None))),
    ('min_max_st<type_in0_raw>(in0, _J)', 'my_argmin(a, b)', 'out0 = a.index',
     'min_max_st<type_in0_raw>'),
    None, _min_max_preamble)


cdef _argmax = create_reduction_func(
    'cupy_argmax',
    ('?->q', 'B->q', 'h->q', 'H->q', 'i->q', 'I->q', 'l->q', 'L->q',
     'q->q', 'Q->q',
     ('e->q', (None, 'my_argmax_float(a, b)', None, None)),
     ('f->q', (None, 'my_argmax_float(a, b)', None, None)),
     ('d->q', (None, 'my_argmax_float(a, b)', None, None)),
     ('F->q', (None, 'my_argmax_float(a, b)', None, None)),
     ('D->q', (None, 'my_argmax_float(a, b)', None, None))),
    ('min_max_st<type_in0_raw>(in0, _J)', 'my_argmax(a, b)', 'out0 = a.index',
     'min_max_st<type_in0_raw>'),
    None, _min_max_preamble)


cpdef ndarray _nanargmax(ndarray a, axis, out, dtype, keepdims):
    return _nanargmax_func(
        a, axis=axis, out=out, dtype=dtype, keepdims=keepdims)


cpdef ndarray _nanargmin(ndarray a, axis, out, dtype, keepdims):
    return _nanargmin_func(
        a, axis=axis, out=out, dtype=dtype, keepdims=keepdims)


cdef _nanargmin_func = create_reduction_func(
    'cupy_nanargmin',
    ('?->q', 'B->q', 'h->q', 'H->q', 'i->q', 'I->q', 'l->q', 'L->q',
     'q->q', 'Q->q',
     ('e->q', (None, 'my_argmin_float(a, b)', None, None)),
     ('f->q', (None, 'my_argmin_float(a, b)', None, None)),
     ('d->q', (None, 'my_argmin_float(a, b)', None, None)),
     ('F->q', (None, 'my_argmin_float(a, b)', None, None)),
     ('D->q', (None, 'my_argmin_float(a, b)', None, None))),
    ('min_max_st<type_in0_raw>(in0, isnan(in0) ? -1 : _J)',
     'my_argmin(a, b)', 'out0 = a.index', 'min_max_st<type_in0_raw>'),
    None, _min_max_preamble)


cdef _nanargmax_func = create_reduction_func(
    'cupy_nanargmax',
    ('?->q', 'B->q', 'h->q', 'H->q', 'i->q', 'I->q', 'l->q', 'L->q',
     'q->q', 'Q->q',
     ('e->q', (None, 'my_argmax_float(a, b)', None, None)),
     ('f->q', (None, 'my_argmax_float(a, b)', None, None)),
     ('d->q', (None, 'my_argmax_float(a, b)', None, None)),
     ('F->q', (None, 'my_argmax_float(a, b)', None, None)),
     ('D->q', (None, 'my_argmax_float(a, b)', None, None))),
    ('min_max_st<type_in0_raw>(in0, isnan(in0) ? -1 : _J)',
     'my_argmax(a, b)', 'out0 = a.index', 'min_max_st<type_in0_raw>'),
    None, _min_max_preamble)


cdef ndarray _var(
        ndarray a, axis=None, dtype=None, out=None, ddof=0, keepdims=False):

    if axis is None:
        axis = tuple(range(a.ndim))
    if not isinstance(axis, tuple):
        axis = (axis,)

    dtype_mean = a.dtype
    dtype_out = numpy.dtype(dtype)
    if dtype is None:
        if a.dtype.kind in 'biu':
            dtype_mean = 'float64'
            dtype_out = 'float64'
        else:
            dtype_mean = a.dtype
            dtype_out = a.dtype
            if a.dtype.kind == 'c':
                dtype_out = numpy.dtype(a.dtype.char.lower())

    shape = a.shape
    cdef Py_ssize_t items = 1
    for ax in axis:
        items *= shape[ax]
<<<<<<< HEAD

    # Make alpha NaN when array is empty, mimics NumPy behavior, resulting in
    # NaN. See https://github.com/numpy/numpy/issues/13582 for an explanation
    # on why NaN is the result.
    div = max(items - ddof, 0)
    alpha = 1. / div if div != 0 else nan

    arrmean = a.mean(axis=axis, dtype=dtype, out=None, keepdims=True)
=======
    alpha = 1 / max(items - ddof, 0)
    arrmean = a.mean(axis=axis, dtype=dtype_mean, out=None, keepdims=True)

>>>>>>> 34b388e4
    if out is None:
        if dtype_out == 'float16':
            var_core = _var_core_float16
        elif dtype_out == 'float32':
            var_core = _var_core_float32
        else:
            var_core = _var_core_float64
        return var_core(a, arrmean, alpha, axis=axis, keepdims=keepdims)

    out = _var_core_out(a, arrmean, alpha, out, axis=axis, keepdims=keepdims)
    return out.astype(dtype_out, copy=False)


cdef ndarray _std(
        ndarray a, axis=None, dtype=None, out=None, ddof=0, keepdims=False):
    ret = _var(
        a, axis=axis, dtype=dtype, out=None, ddof=ddof, keepdims=keepdims)
    return _math._sqrt(ret, dtype=dtype, out=out)


cdef _norm_preamble = '''
template <typename T> __device__ T my_norm(T x) { return x * x; }
__device__ float my_norm(const complex<float>& x) { return norm(x); }
__device__ double my_norm(const complex<double>& x) { return norm(x); }
'''


cdef _var_core_float16 = ReductionKernel(
    'S x, T mean, float32 alpha', 'float16 out',
    'my_norm(x - mean)',
    'a + b', 'out = alpha * a', '0', '_var_core', preamble=_norm_preamble)


cdef _var_core_float32 = ReductionKernel(
    'S x, T mean, float32 alpha', 'float32 out',
    'my_norm(x - mean)',
    'a + b', 'out = alpha * a', '0', '_var_core', preamble=_norm_preamble)


cdef _var_core_float64 = ReductionKernel(
    'S x, T mean, float64 alpha', 'float64 out',
    'my_norm(x - mean)',
    'a + b', 'out = alpha * a', '0', '_var_core', preamble=_norm_preamble)


cdef _var_core_out = ReductionKernel(
    'S x, T mean, U alpha', 'U out',
    'my_norm(x - mean)',
    'a + b', 'out = alpha * a', '0', '_var_core', preamble=_norm_preamble)


# TODO(okuta) needs cast
cdef _mean = create_reduction_func(
    'cupy_mean',
    ('?->d', 'B->d', 'h->d', 'H->d', 'i->d', 'I->d', 'l->d', 'L->d',
     'q->d', 'Q->d',
     ('e->e', (None, None, None, 'float')),
     'f->f', 'd->d', 'F->F', 'D->D'),
    ('in0', 'a + b',
     'out0 = a / _type_reduce(_in_ind.size() / _out_ind.size())', None))


cdef _nanmean_preamble = '''
template <typename T>
struct nanmean_st{
    typedef long long ll;
    T value;
    ll count;
    __device__ nanmean_st() : value(0), count(0) { }
    __device__ nanmean_st(T v) :
        value(isnan(v) ? T(0) : v), count(isnan(v) ? 0 : 1) { }
    __device__ nanmean_st(T v, ll c) : value(v), count(c) { }
};

template <typename T>
__device__ nanmean_st<T> my_nanmean(
        const nanmean_st<T>& a, const nanmean_st<T>& b) {
    return nanmean_st<T>(a.value + b.value, a.count + b.count);
}
'''


cdef _nanmean_func = create_reduction_func(
    'cupy_nanmean',
    ('e->e', 'f->f', 'd->d', 'F->F', 'D->D'),
    ('in0', 'my_nanmean(a, b)',
     'out0 = a.value / type_out0_raw(a.count)', 'nanmean_st<type_out0_raw>'),
    None, _nanmean_preamble)


_count_non_nan = create_reduction_func(
    'cupy_count_non_nan',
    ('e->l', 'f->l', 'd->l'),
    ('isnan(in0) ? 0 : 1', 'a + b', 'out0 = a', None), 0)


cpdef ndarray _nanmean(ndarray a, axis, dtype, out, keepdims):
    return _nanmean_func(a, axis=axis, dtype=dtype, out=out, keepdims=keepdims)


cpdef ndarray _nanstd(ndarray a, axis, dtype, out, ddof, keepdims):
    var = _nanvar(a, axis, dtype, None, ddof, keepdims)
    return _math._sqrt(var, dtype=dtype, out=out)


cpdef ndarray _nanvar(ndarray a, axis, dtype, out, ddof, keepdims):
    assert a.dtype.kind != 'c', 'Variance for complex numbers is not ' \
                                'implemented. Current implemention does not ' \
                                'convert the dtype'

    _count = _count_non_nan(a, axis=axis, keepdims=True)
    arrsum = _math._nansum(a, axis=axis, dtype=dtype, out=None, keepdims=True)

    if out is None:
        return _nanvar_core(
            a, arrsum, _count, ddof, axis=axis, keepdims=keepdims)
    else:
        return _nanvar_core_out(
            a, arrsum, _count, ddof, out, axis=axis, keepdims=keepdims)


cdef _nanvar_preamble = '''
template <typename S, typename T>
__device__ T nanvar_impl(S x, T mean, long long alpha) {
    return (isnan(x) ? T(0) : T((x - mean) * (x - mean))) / alpha;
}
'''


cdef _nanvar_core = ReductionKernel(
    'S x, T sum, int64 _count, int64 ddof', 'S out',
    'nanvar_impl<S, T>(x, sum / _count, max(_count - ddof, 0LL))',
    'a + b', 'out = a', '0', '_nanvar_core', preamble=_nanvar_preamble)


cdef _nanvar_core_out = ReductionKernel(
    'S x, T sum, int64 _count, int64 ddof', 'U out',
    'nanvar_impl<S, T>(x, sum / _count, max(_count - ddof, 0LL))',
    'a + b', 'out = a', '0', '_nanvar_core', preamble=_nanvar_preamble)


# Variables to expose to Python
# (cythonized data cannot be exposed to Python, even with cpdef.)


amax = _amax
amin = _amin<|MERGE_RESOLUTION|>--- conflicted
+++ resolved
@@ -1,4 +1,6 @@
 import numpy
+
+from numpy import nan
 
 from cupy.core._kernel import create_reduction_func
 from cupy.core._kernel import ReductionKernel
@@ -6,13 +8,9 @@
 from cupy.core cimport _routines_math as _math
 from cupy.core.core cimport ndarray
 
-<<<<<<< HEAD
-from numpy import nan
-=======
 import cupy
 if cupy.cuda.cub_enabled:
     from cupy.cuda import cub
->>>>>>> 34b388e4
 
 
 cdef ndarray _ndarray_max(ndarray self, axis, out, dtype, keepdims):
@@ -277,7 +275,6 @@
     cdef Py_ssize_t items = 1
     for ax in axis:
         items *= shape[ax]
-<<<<<<< HEAD
 
     # Make alpha NaN when array is empty, mimics NumPy behavior, resulting in
     # NaN. See https://github.com/numpy/numpy/issues/13582 for an explanation
@@ -285,12 +282,8 @@
     div = max(items - ddof, 0)
     alpha = 1. / div if div != 0 else nan
 
-    arrmean = a.mean(axis=axis, dtype=dtype, out=None, keepdims=True)
-=======
-    alpha = 1 / max(items - ddof, 0)
     arrmean = a.mean(axis=axis, dtype=dtype_mean, out=None, keepdims=True)
 
->>>>>>> 34b388e4
     if out is None:
         if dtype_out == 'float16':
             var_core = _var_core_float16
