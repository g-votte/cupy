--- conflicted
+++ resolved
@@ -104,20 +104,9 @@
 # Module load and kernel execution
 ###############################################################################
 
-<<<<<<< HEAD
-cpdef size_t linkCreate() except? 0
-cpdef linkAddData(size_t state, int input_type, bytes data, unicode name)
-cpdef linkAddFile(size_t state, int input_type, unicode path)
-cpdef bytes linkComplete(size_t state)
-cpdef linkDestroy(size_t state)
-cpdef size_t moduleLoad(str filename) except? 0
-cpdef size_t moduleLoadData(bytes image) except? 0
-cpdef moduleUnload(size_t module)
-cpdef size_t moduleGetFunction(size_t module, str funcname) except? 0
-cpdef size_t moduleGetGlobal(size_t module, str varname) except? 0
-=======
 cpdef intptr_t linkCreate() except? 0
 cpdef linkAddData(intptr_t state, int input_type, bytes data, unicode name)
+cpdef linkAddFile(intptr_t state, int input_type, unicode path)
 cpdef bytes linkComplete(intptr_t state)
 cpdef linkDestroy(intptr_t state)
 cpdef intptr_t moduleLoad(str filename) except? 0
@@ -126,7 +115,6 @@
 cpdef intptr_t moduleGetFunction(intptr_t module, str funcname) except? 0
 cpdef intptr_t moduleGetGlobal(intptr_t module, str varname) except? 0
 cpdef intptr_t moduleGetTexRef(intptr_t module, str texrefname) except? 0
->>>>>>> 8bb5efce
 cpdef launchKernel(
     intptr_t f, unsigned int grid_dim_x, unsigned int grid_dim_y,
     unsigned int grid_dim_z, unsigned int block_dim_x,
