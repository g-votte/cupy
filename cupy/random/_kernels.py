--- conflicted
+++ resolved
@@ -227,7 +227,31 @@
 }
 '''
 
-<<<<<<< HEAD
+rk_gauss_definition = '''
+__device__ double rk_gauss(rk_state *state) {
+    if (state->has_gauss) {
+        const double tmp = state->gauss;
+        state->gauss = 0;
+        state->has_gauss = 0;
+        return tmp;
+    } else {
+        double f, x1, x2, r2;
+        do {
+            x1 = 2.0*rk_double(state) - 1.0;
+            x2 = 2.0*rk_double(state) - 1.0;
+            r2 = x1*x1 + x2*x2;
+        }
+        while (r2 >= 1.0 || r2 == 0.0);
+        /* Box-Muller transform */
+        f = sqrt(-2.0*log(r2)/r2);
+        /* Keep for next call */
+        state->gauss = f*x1;
+        state->has_gauss = 1;
+        return f*x2;
+    }
+}
+'''
+
 rk_geometric_search_definition = '''
 __device__ long rk_geometric_search(rk_state *state, double p) {
     double U;
@@ -261,33 +285,6 @@
     }
 }
 '''
-
-=======
-rk_gauss_definition = '''
-__device__ double rk_gauss(rk_state *state) {
-    if (state->has_gauss) {
-        const double tmp = state->gauss;
-        state->gauss = 0;
-        state->has_gauss = 0;
-        return tmp;
-    } else {
-        double f, x1, x2, r2;
-        do {
-            x1 = 2.0*rk_double(state) - 1.0;
-            x2 = 2.0*rk_double(state) - 1.0;
-            r2 = x1*x1 + x2*x2;
-        }
-        while (r2 >= 1.0 || r2 == 0.0);
-        /* Box-Muller transform */
-        f = sqrt(-2.0*log(r2)/r2);
-        /* Keep for next call */
-        state->gauss = f*x1;
-        state->has_gauss = 1;
-        return f*x2;
-    }
-}
-'''
->>>>>>> b670634d
 
 rk_standard_exponential_definition = '''
 __device__ double rk_standard_exponential(rk_state *state) {
@@ -382,10 +379,8 @@
     loop_prep="rk_state internal_state;"
 )
 
-<<<<<<< HEAD
 definitions = \
-    [rk_state_difinition, rk_seed_definition, rk_random_definition,
-     rk_double_definition, rk_geometric_search_definition,
+    [rk_basic_difinition, rk_geometric_search_definition,
      rk_geometric_inversion_definition, rk_geometric_definition]
 geometric_kernel = core.ElementwiseKernel(
     'T p, uint32 seed', 'Y y',
@@ -394,7 +389,10 @@
     y = rk_geometric(&internal_state, p);
     ''',
     'geometric_kernel',
-=======
+    preamble=''.join(definitions),
+    loop_prep="rk_state internal_state;"
+)
+
 definitions = [
     rk_basic_difinition, rk_gauss_definition,
     rk_standard_exponential_definition, rk_standard_gamma_definition]
@@ -420,7 +418,6 @@
     y = rk_beta(&internal_state, a, b);
     ''',
     'beta_kernel',
->>>>>>> b670634d
     preamble=''.join(definitions),
     loop_prep="rk_state internal_state;"
 )