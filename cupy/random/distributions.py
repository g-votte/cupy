import cupy
from cupy.random import generator
from cupy import util


# TODO(beam2d): Implement many distributions


def beta(a, b, size=None, dtype=float):
    """Beta distribution.

    Returns an array of samples drawn from the beta distribution. Its
    probability density function is defined as

    .. math::
       f(x) = \\frac{x^{\\alpha-1}(1-x)^{\\beta-1}}{B(\\alpha,\\beta)},

    Args:
        a (float): Parameter of the beta distribution :math:`\\alpha`.
        b (float): Parameter of the beta distribution :math:`\\beta`.
        size (int or tuple of ints): The shape of the array. If ``None``, a
            zero-dimensional array is generated.
        dtype: Data type specifier. Only :class:`numpy.float32` and
            :class:`numpy.float64` types are allowed.

    Returns:
        cupy.ndarray: Samples drawn from the beta distribution.

    .. seealso::
        :func:`numpy.random.beta`
    """
    rs = generator.get_random_state()
    return rs.beta(a, b, size, dtype)


def binomial(n, p, size=None, dtype=int):
    """Binomial distribution.

    Returns an array of samples drawn from the binomial distribution. Its
    probability mass function is defined as

    .. math::
        f(x) = \\binom{n}{x}p^x(1-p)^{n-x},

    Args:
        n (int): Trial number of the binomial distribution.
        p (float): Success probability of the binomial distribution.
        size (int or tuple of ints): The shape of the array. If ``None``, a
            zero-dimensional array is generated.
        dtype: Data type specifier. Only :class:`numpy.int32` and
            :class:`numpy.int64` types are allowed.

    Returns:
        cupy.ndarray: Samples drawn from the binomial distribution.

    .. seealso::
        :func:`numpy.random.binomial`
    """
    rs = generator.get_random_state()
    return rs.binomial(n, p, size, dtype)


def chisquare(df, size=None, dtype=float):
    """Chi-square distribution.

    Returns an array of samples drawn from the chi-square distribution. Its
    probability density function is defined as

    .. math::
       f(x) = \\frac{(1/2)^{k/2}}{\\Gamma(k/2)}x^{k/2-1}e^{-x/2},

    Args:
        df (int or array_like of ints): Degree of freedom :math:`k`.
        size (int or tuple of ints): The shape of the array. If ``None``, a
            zero-dimensional array is generated.
        dtype: Data type specifier. Only :class:`numpy.float32` and
            :class:`numpy.float64` types are allowed.

    Returns:
        cupy.ndarray: Samples drawn from the chi-square distribution.

    .. seealso::
        :func:`numpy.random.chisquare`
    """
    rs = generator.get_random_state()
    return rs.chisquare(df, size, dtype)


def dirichlet(alpha, size=None, dtype=float):
    """Dirichlet distribution.

    Returns an array of samples drawn from the dirichlet distribution. Its
    probability density function is defined as

    .. math::
        f(x) = \\frac{\\Gamma(\\sum_{i=1}^K\\alpha_i)} \
            {\\prod_{i=1}^{K}\\Gamma(\\alpha_i)} \
            \\prod_{i=1}^Kx_i^{\\alpha_i-1},

    Args:
        alpha (array): Parameters of the dirichlet distribution
            :math:`\\alpha`.
        size (int or tuple of ints): The shape of the array. If ``None``, a
            zero-dimensional array is generated.
        dtype: Data type specifier. Only :class:`numpy.float32` and
            :class:`numpy.float64` types are allowed.

    Returns:
        cupy.ndarray: Samples drawn from the dirichlet distribution.

    .. seealso::
        :func:`numpy.random.dirichlet`
    """
    rs = generator.get_random_state()
    return rs.dirichlet(alpha, size, dtype)


def exponential(scale, size=None, dtype=float):
    """Exponential distribution.

    Returns an array of samples drawn from the exponential distribution. Its
    probability density function is defined as

    .. math::
       f(x) = \\frac{1}{\\beta}\\exp (-\\frac{x}{\\beta}),

    Args:
        scale (float or array_like of floats): The scale parameter
            :math:`\\beta`.
        size (int or tuple of ints): The shape of the array. If ``None``, a
            zero-dimensional array is generated.
        dtype: Data type specifier. Only :class:`numpy.float32` and
            :class:`numpy.float64` types are allowed.

    Returns:
        cupy.ndarray: Samples drawn from the exponential distribution.

    .. seealso::
        :func:`numpy.random.exponential`
    """
    rs = generator.get_random_state()
    return rs.exponential(scale, size, dtype)


def f(dfnum, dfden, size=None, dtype=float):
    """F distribution.

    Returns an array of samples drawn from the f distribution. Its probability
    density function is defined as

    .. math::
        f(x) = \\frac{1}{B(\\frac{d_1}{2},\\frac{d_2}{2})} \
            \\left(\\frac{d_1}{d_2}\\right)^{\\frac{d_1}{2}} \
            x^{\\frac{d_1}{2}-1} \
            \\left(1+\\frac{d_1}{d_2}x\\right) \
            ^{-\\frac{d_1+d_2}{2}},

    Args:
        dfnum (float or array_like of floats): Parameter of the f distribution
            :math:`d_1`.
        dfden (float or array_like of floats): Parameter of the f distribution
            :math:`d_2`.
        size (int or tuple of ints): The shape of the array. If ``None``, a
            zero-dimensional array is generated.
        dtype: Data type specifier. Only :class:`numpy.float32` and
            :class:`numpy.float64` types are allowed.

    Returns:
        cupy.ndarray: Samples drawn from the f distribution.

    .. seealso::
        :func:`numpy.random.f`
    """
    rs = generator.get_random_state()
    return rs.f(dfnum, dfden, size, dtype)


def gamma(shape, scale=1.0, size=None, dtype=float):
    """Gamma distribution.

    Returns an array of samples drawn from the gamma distribution. Its
    probability density function is defined as

    .. math::
       f(x) = \\frac{1}{\\Gamma(k)\\theta^k}x^{k-1}e^{-x/\\theta},

    Args:
        shape (array): Parameter of the gamma distribution :math:`k`.
        scale (array): Parameter of the gamma distribution :math:`\\theta`
        size (int or tuple of ints): The shape of the array. If ``None``, a
            zero-dimensional array is generated.
        dtype: Data type specifier. Only :class:`numpy.float32` and
            :class:`numpy.float64` types are allowed.

    Returns:cupy.ndarray: Samples drawn from the gamma distribution.

    .. seealso::
        :func:`numpy.random.gamma`
    """
    rs = generator.get_random_state()
    return rs.gamma(shape, scale, size, dtype)


def geometric(p, size=None, dtype=int):
    """Geometric distribution.

    Returns an array of samples drawn from the geometric distribution. Its
    probability mass function is defined as

    .. math::
        f(x) = p(1-p)^{k-1},

    Args:
        p (float): Success probability of the geometric distribution.
        size (int or tuple of ints): The shape of the array. If ``None``, a
            zero-dimensional array is generated.
        dtype: Data type specifier. Only :class:`numpy.int32` and
            :class:`numpy.int64` types are allowed.

    Returns:
        cupy.ndarray: Samples drawn from the geometric distribution.

    .. seealso::
        :func:`cupy.random.RandomState.geometric`
        :func:`numpy.random.geometric`
    """
    rs = generator.get_random_state()
    return rs.geometric(p, size, dtype)


def gumbel(loc=0.0, scale=1.0, size=None, dtype=float):
    """Returns an array of samples drawn from a Gumbel distribution.

    The samples are drawn from a Gumbel distribution with location ``loc``
    and scale ``scale``.
    Its probability density function is defined as

    .. math::
       f(x) = \\frac{1}{\\eta} \
           \\exp\\left\\{ - \\frac{x - \\mu}{\\eta} \\right\\} \
           \\exp\\left[-\\exp\\left\\{-\\frac{x - \\mu}{\\eta} \
           \\right\\}\\right],

    where :math:`\\mu` is ``loc`` and :math:`\\eta` is ``scale``.

    Args:
        loc (float): The location of the mode :math:`\\mu`.
        scale (float): The scale parameter :math:`\\eta`.
        size (int or tuple of ints): The shape of the array. If ``None``, a
            zero-dimensional array is generated.
        dtype: Data type specifier. Only :class:`numpy.float32` and
            :class:`numpy.float64` types are allowed.

    Returns:
        cupy.ndarray: Samples drawn from the Gumbel distribution.

    .. seealso::
        :func:`numpy.random.gumbel`
    """
    rs = generator.get_random_state()
    return rs.gumbel(loc, scale, size, dtype)


<<<<<<< HEAD
def hypergeometric(ngood, nbad, nsample, size=None, dtype=int):
    """hypergeometric distribution.

    Returns an array of samples drawn from the hypergeometric distribution. Its
    probability mass function is defined as

    .. math::
        f(x) = \\frac{\\binom{m}{n}\\binom{N-m}{n-x}}{\\binom{N}{n}},

    Args:
        ngood (int or array_like of ints): Parameter of the hypergeometric
            distribution :math:`n`.
        nbad (int or array_like of ints): Parameter of the hypergeometric
            distribution :math:`m`.
        nsample (int or array_like of ints): Parameter of the hypergeometric
            distribution :math:`N`.
        size (int or tuple of ints): The shape of the array. If ``None``, a
            zero-dimensional array is generated.
        dtype: Data type specifier. Only :class:`numpy.int32` and
            :class:`numpy.int64` types are allowed.

    Returns:
        cupy.ndarray: Samples drawn from the hypergeometric distribution.

    .. seealso::
        :func:`numpy.random.hypergeometric`
    """
    rs = generator.get_random_state()
    return rs.hypergeometric(ngood, nbad, nsample, size, dtype)
=======
def logistic(loc=0.0, scale=1.0, size=None, dtype=float):
    """Logistic distribution.

    Returns an array of samples drawn from the logistic distribution. Its
    probability density function is defined as

    .. math::
       f(x) = \\frac{e^{-(x-\\mu)/s}}{s(1+e^{-(x-\\mu)/s})^2},

    Args:
        loc (float): The location of the mode :math:`\\mu`.
        scale (float): The scale parameter :math:`s`.
        size (int or tuple of ints): The shape of the array. If ``None``, a
            zero-dimensional array is generated.
        dtype: Data type specifier. Only :class:`numpy.float32` and
            :class:`numpy.float64` types are allowed.

    Returns:
        cupy.ndarray: Samples drawn from the logistic distribution.

    .. seealso::
        :func:`numpy.random.logistic`
    """
    rs = generator.get_random_state()
    return rs.logistic(loc, scale, size, dtype)
>>>>>>> 8855afc2


def laplace(loc=0.0, scale=1.0, size=None, dtype=float):
    """Laplace distribution.

    Returns an array of samples drawn from the laplace distribution. Its
    probability density function is defined as

    .. math::
       f(x) = \\frac{1}{2b}\\exp\\left(-\\frac{|x-\\mu|}{b}\\right),

    Args:
        loc (float): The location of the mode :math:`\\mu`.
        scale (float): The scale parameter :math:`b`.
        size (int or tuple of ints): The shape of the array. If ``None``, a
            zero-dimensional array is generated.
        dtype: Data type specifier. Only :class:`numpy.float32` and
            :class:`numpy.float64` types are allowed.

    Returns:
        cupy.ndarray: Samples drawn from the laplace distribution.

    .. seealso::
        :func:`numpy.random.laplace`
    """
    rs = generator.get_random_state()
    return rs.laplace(loc, scale, size, dtype)


def lognormal(mean=0.0, sigma=1.0, size=None, dtype=float):
    """Returns an array of samples drawn from a log normal distribution.

    The samples are natural log of samples drawn from a normal distribution
    with mean ``mean`` and deviation ``sigma``.

    Args:
        mean (float): Mean of the normal distribution.
        sigma (float): Standard deviation of the normal distribution.
        size (int or tuple of ints): The shape of the array. If ``None``, a
            zero-dimensional array is generated.
        dtype: Data type specifier. Only :class:`numpy.float32` and
            :class:`numpy.float64` types are allowed.

    Returns:
        cupy.ndarray: Samples drawn from the log normal distribution.

    .. seealso:: :func:`numpy.random.lognormal`

    """
    rs = generator.get_random_state()
    return rs.lognormal(mean, sigma, size=size, dtype=dtype)


def normal(loc=0.0, scale=1.0, size=None, dtype=float):
    """Returns an array of normally distributed samples.

    Args:
        loc (float or array_like of floats): Mean of the normal distribution.
        scale (float or array_like of floats):
            Standard deviation of the normal distribution.
        size (int or tuple of ints): The shape of the array. If ``None``, a
            zero-dimensional array is generated.
        dtype: Data type specifier. Only :class:`numpy.float32` and
            :class:`numpy.float64` types are allowed.

    Returns:
        cupy.ndarray: Normally distributed samples.

    .. seealso:: :func:`numpy.random.normal`

    """
    rs = generator.get_random_state()
    x = rs.normal(0, 1, size, dtype)
    cupy.multiply(x, scale, out=x)
    cupy.add(x, loc, out=x)
    return x


def multivariate_normal(mean, cov, size=None, check_valid='ignore', tol=1e-8,
                        dtype=float):
    """(experimental) Multivariate normal distribution.

    Returns an array of samples drawn from the multivariate normal
    distribution. Its probability density function is defined as

    .. math::
       f(x) = \\frac{1}{(2\\pi|\\Sigma|)^(n/2)} \
           \\exp\\left(-\\frac{1}{2} \
           (x-\\mu)^{\\top}\\Sigma^{-1}(x-\\mu)\\right),

    Args:
        mean (1-D array_like, of length N): Mean of the multivariate normal
            distribution :math:`\\mu`.
        cov (2-D array_like, of shape (N, N)): Covariance matrix
            :math:`\\Sigma` of the multivariate normal distribution. It must be
            symmetric and positive-semidefinite for proper sampling.
        size (int or tuple of ints): The shape of the array. If ``None``, a
            zero-dimensional array is generated.
        check_valid ('warn', 'raise', 'ignore'): Behavior when the covariance
            matrix is not positive semidefinite.
        tol (float): Tolerance when checking the singular values in
            covariance matrix.
        dtype: Data type specifier. Only :class:`numpy.float32` and
            :class:`numpy.float64` types are allowed.

    Returns:
        cupy.ndarray: Samples drawn from the multivariate normal distribution.

    .. seealso:: :func:`numpy.random.multivariate_normal`

    """
    util.experimental('cupy.random.multivariate_normal')
    rs = generator.get_random_state()
    x = rs.multivariate_normal(mean, cov, size, check_valid, tol, dtype)
    return x


def pareto(a, size=None, dtype=float):
    """Pareto II or Lomax distribution.

    Returns an array of samples drawn from the Pareto II distribution. Its
    probability density function is defined as

    .. math::
        f(x) = \\alpha(1+x)^{-(\\alpha+1)},

    Args:
        a (float or array_like of floats): Parameter of the Pareto II
            distribution :math:`\\alpha`.
        size (int or tuple of ints): The shape of the array. If ``None``, this
            function generate an array whose shape is `a.shape`.
        dtype: Data type specifier. Only :class:`numpy.float32` and
            :class:`numpy.float64` types are allowed.

    Returns:
        cupy.ndarray: Samples drawn from the Pareto II distribution.

    .. seealso:: :func:`numpy.random.pareto`
    """
    rs = generator.get_random_state()
    x = rs.pareto(a, size, dtype)
    return x


def poisson(lam=1.0, size=None, dtype=int):
    """Poisson distribution.

    Returns an array of samples drawn from the poisson distribution. Its
    probability mass function is defined as

    .. math::
        f(x) = \\frac{\\lambda^xe^{-\\lambda}}{k!},

    Args:
        lam (array_like of floats): Parameter of the poisson distribution
            :math:`\\lambda`.
        size (int or tuple of ints): The shape of the array. If ``None``, this
            function generate an array whose shape is `lam.shape`.
        dtype: Data type specifier. Only :class:`numpy.int32` and
            :class:`numpy.int64` types are allowed.

    Returns:
        cupy.ndarray: Samples drawn from the poisson distribution.

    .. seealso:: :func:`numpy.random.poisson`
    """
    rs = generator.get_random_state()
    x = rs.poisson(lam, size, dtype)
    return x


def standard_cauchy(size=None, dtype=float):
    """Standard cauchy distribution.

    Returns an array of samples drawn from the standard cauchy distribution.
    Its probability density function is defined as

      .. math::
         f(x) = \\frac{1}{\\pi(1+x^2)},

    Args:
        size (int or tuple of ints): The shape of the array. If ``None``, a
            zero-dimensional array is generated.
        dtype: Data type specifier. Only :class:`numpy.float32` and
            :class:`numpy.float64` types are allowed.

    Returns:
        cupy.ndarray: Samples drawn from the standard cauchy distribution.

    .. seealso:: :func:`numpy.random.standard_cauchy`
    """
    rs = generator.get_random_state()
    x = rs.standard_cauchy(size, dtype)
    return x


def standard_exponential(size=None, dtype=float):
    """Standard exponential distribution.

    Returns an array of samples drawn from the standard exponential
    distribution. Its probability density function is defined as

      .. math::
         f(x) = e^{-x},

    Args:
        size (int or tuple of ints): The shape of the array. If ``None``, a
            zero-dimensional array is generated.
        dtype: Data type specifier. Only :class:`numpy.float32` and
            :class:`numpy.float64` types are allowed.

    Returns:
        cupy.ndarray: Samples drawn from the standard exponential distribution.

    .. seealso:: :func:`numpy.random.standard_exponential`
    """
    rs = generator.get_random_state()
    return rs.standard_exponential(size, dtype)


def standard_gamma(shape, size=None, dtype=float):
    """Standard gamma distribution.

    Returns an array of samples drawn from the standard gamma distribution. Its
    probability density function is defined as

    .. math::
       f(x) = \\frac{1}{\\Gamma(k)}x^{k-1}e^{-x},

    Args:
        shape (array): Parameter of the gamma distribution :math:`k`.
        size (int or tuple of ints): The shape of the array. If ``None``, a
            zero-dimensional array is generated.
        dtype: Data type specifier. Only :class:`numpy.float32` and
            :class:`numpy.float64` types are allowed.

    Returns:
        cupy.ndarray: Samples drawn from the standard gamma distribution.

    .. seealso::
        :func:`numpy.random.standard_gamma`
    """
    rs = generator.get_random_state()
    return rs.standard_gamma(shape, size, dtype)


def standard_normal(size=None, dtype=float):
    """Returns an array of samples drawn from the standard normal distribution.

    This is a variant of :func:`cupy.random.randn`.

    Args:
        size (int or tuple of ints): The shape of the array. If ``None``, a
            zero-dimensional array is generated.
        dtype: Data type specifier.

    Returns:
        cupy.ndarray: Samples drawn from the standard normal distribution.

    .. seealso:: :func:`numpy.random.standard_normal`

    """
    return normal(size=size, dtype=dtype)


def standard_t(df, size=None, dtype=float):
    """Standard Student's t distribution.

    Returns an array of samples drawn from the standard Student's t
    distribution. Its probability density function is defined as

    .. math::
        f(x) = \\frac{\\Gamma(\\frac{\\nu+1}{2})} \
            {\\sqrt{\\nu\\pi}\\Gamma(\\frac{\\nu}{2})} \
            \\left(1 + \\frac{x^2}{\\nu} \\right)^{-(\\frac{\\nu+1}{2})},

    Args:
        df (float or array_like of floats): Degree of freedom :math:`\\nu`.
        size (int or tuple of ints): The shape of the array. If ``None``, a
            zero-dimensional array is generated.
        dtype: Data type specifier. Only :class:`numpy.float32` and
            :class:`numpy.float64` types are allowed.

    Returns:
        cupy.ndarray: Samples drawn from the standard Student's t distribution.

    .. seealso::
        :func:`numpy.random.standard_t`
    """
    rs = generator.get_random_state()
    return rs.standard_t(df, size, dtype)


def uniform(low=0.0, high=1.0, size=None, dtype=float):
    """Returns an array of uniformly-distributed samples over an interval.

    Samples are drawn from a uniform distribution over the half-open interval
    ``[low, high)``.

    Args:
        low (float): Lower end of the interval.
        high (float): Upper end of the interval.
        size (int or tuple of ints): The shape of the array. If ``None``, a
            zero-dimensional array is generated.
        dtype: Data type specifier.

    Returns:
        cupy.ndarray: Samples drawn from the uniform distribution.

    .. seealso:: :func:`numpy.random.uniform`

    """
    rs = generator.get_random_state()
    return rs.uniform(low, high, size=size, dtype=dtype)


def vonmises(mu, kappa, size=None, dtype=float):
    """von Mises distribution.

    Returns an array of samples drawn from the von Mises distribution. Its
    probability density function is defined as

    .. math::
       f(x) = \\frac{e^{\\kappa \\cos(x-\\mu)}}{2\\pi I_0(\\kappa)},

    Args:
        mu (float): Parameter of the von Mises distribution :math:`\\mu`.
        kappa (float): Parameter of the von Mises distribution :math:`\\kappa`.
        size (int or tuple of ints): The shape of the array. If ``None``, a
            zero-dimensional array is generated.
        dtype: Data type specifier. Only :class:`numpy.float32` and
            :class:`numpy.float64` types are allowed.

    Returns:
        cupy.ndarray: Samples drawn from the von Mises distribution.

    .. seealso::
        :func:`numpy.random.vonmises`
    """
    rs = generator.get_random_state()
    return rs.vonmises(mu, kappa, size=size, dtype=dtype)


def weibull(a, size=None, dtype=float):
    """weibull distribution.

    Returns an array of samples drawn from the weibull distribution. Its
    probability density function is defined as

    .. math::
       f(x) = ax^{(a-1)}e^{-x^a},

    Args:
        a (float): Parameter of the weibull distribution :math:`a`.
        size (int or tuple of ints): The shape of the array. If ``None``, a
            zero-dimensional array is generated.
        dtype: Data type specifier. Only :class:`numpy.float32` and
            :class:`numpy.float64` types are allowed.

    Returns:
        cupy.ndarray: Samples drawn from the weibull distribution.

    .. seealso::
        :func:`numpy.random.weibull`
    """
    rs = generator.get_random_state()
    return rs.weibull(a, size=size, dtype=dtype)


def zipf(a, size=None, dtype=int):
    """Zipf distribution.

    Returns an array of samples drawn from the Zipf distribution. Its
    probability mass function is defined as

    .. math::
        f(x) = \\frac{x^{-a}}{ \\zeta (a)},

    where :math:`\\zeta` is the Riemann Zeta function.

    Args:
        a (float): Parameter of the beta distribution :math:`a`.
        size (int or tuple of ints): The shape of the array. If ``None``, a
            zero-dimensional array is generated.
        dtype: Data type specifier. Only :class:`numpy.int32` and
            :class:`numpy.int64` types are allowed.

    Returns:
        cupy.ndarray: Samples drawn from the Zipf distribution.

    .. seealso::
        :func:`numpy.random.zipf`
    """
    rs = generator.get_random_state()
    return rs.zipf(a, size=size, dtype=dtype)<|MERGE_RESOLUTION|>--- conflicted
+++ resolved
@@ -261,7 +261,6 @@
     return rs.gumbel(loc, scale, size, dtype)
 
 
-<<<<<<< HEAD
 def hypergeometric(ngood, nbad, nsample, size=None, dtype=int):
     """hypergeometric distribution.
 
@@ -291,7 +290,8 @@
     """
     rs = generator.get_random_state()
     return rs.hypergeometric(ngood, nbad, nsample, size, dtype)
-=======
+
+
 def logistic(loc=0.0, scale=1.0, size=None, dtype=float):
     """Logistic distribution.
 
@@ -317,7 +317,6 @@
     """
     rs = generator.get_random_state()
     return rs.logistic(loc, scale, size, dtype)
->>>>>>> 8855afc2
 
 
 def laplace(loc=0.0, scale=1.0, size=None, dtype=float):
