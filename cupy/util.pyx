# distutils: language = c++

import atexit
import collections
import functools
import os
import warnings

import cupy
from cupy.cuda cimport device
from cupy.core import _errors


ENABLE_SLICE_COPY = bool(
    int(os.environ.get('CUPY_EXPERIMENTAL_SLICE_COPY', 0)))


cdef list _memos = []


def _normalize_axis_index(axis, ndim):
    """
    Normalizes an axis index, ``axis``, such that is a valid positive index
    into the shape of array with ``ndim`` dimensions. Raises a ValueError
    with an appropriate message if this is not possible.

    Args:
        axis (int):
            The un-normalized index of the axis. Can be negative
        ndim (int):
            The number of dimensions of the array that ``axis`` should be
            normalized against

    Returns:
        int:
            The normalized axis index, such that `0 <= normalized_axis < ndim`

    """
    if axis < 0:
        axis += ndim
    if not (0 <= axis < ndim):
        raise _errors._AxisError('axis out of bounds')
    return axis


def memoize(bint for_each_device=False):
    """Makes a function memoizing the result for each argument and device.

    This decorator provides automatic memoization of the function result.

    Args:
        for_each_device (bool): If ``True``, it memoizes the results for each
            device. Otherwise, it memoizes the results only based on the
            arguments.

    """
    def decorator(f):
        memo = {}
        _memos.append(memo)

        @functools.wraps(f)
        def ret(*args, **kwargs):
            cdef int id = -1
            cdef dict m = memo
            if for_each_device:
                id = device.get_device_id()
            if len(kwargs):
                arg_key = (id, args, frozenset(kwargs.items()))
            else:
                arg_key = (id, args)
            result = m.get(arg_key, m)
            if result is m:
                result = f(*args, **kwargs)
                m[arg_key] = result
            return result

        return ret

    return decorator


@atexit.register
def clear_memo():
    """Clears the memoized results for all functions decorated by memoize."""
    for memo in _memos:
        memo.clear()


def experimental(api_name):
    """Declares that user is using an experimental feature.

    The developer of an API can mark it as *experimental* by calling
    this function. When users call experimental APIs, :class:`FutureWarning`
    is issued.
    The presentation of :class:`FutureWarning` is disabled by setting
    ``cupy.disable_experimental_warning`` to ``True``,
    which is ``False`` by default.

    The basic usage is to call it in the function or method we want to
    mark as experimental along with the API name.

    .. testsetup::

        import sys
        import warnings

        warnings.simplefilter('always')

        def wrapper(message, category, filename, lineno, file=None, line=None):
            sys.stdout.write(warnings.formatwarning(
                message, category, filename, lineno))

        showwarning_orig = warnings.showwarning
        warnings.showwarning = wrapper

    .. testcleanup::

        warnings.showwarning = showwarning_orig

    .. testcode::

        from cupy import util

        def f(x):
            util.experimental('cupy.foo.bar.f')
            # concrete implementation of f follows

        f(1)

    .. testoutput::
        :options: +ELLIPSIS, +NORMALIZE_WHITESPACE

        ... FutureWarning: cupy.foo.bar.f is experimental. \
The interface can change in the future. ...

    We can also make a whole class experimental. In that case,
    we should call this function in its ``__init__`` method.

    .. testcode::

        class C():
            def __init__(self):
              util.experimental('cupy.foo.C')

        C()

    .. testoutput::
        :options: +ELLIPSIS, +NORMALIZE_WHITESPACE

        ... FutureWarning: cupy.foo.C is experimental. \
The interface can change in the future. ...

    If we want to mark ``__init__`` method only, rather than class itself,
    it is recommended that we explicitly feed its API name.

    .. testcode::

        class D():
            def __init__(self):
                util.experimental('D.__init__')

        D()

    .. testoutput::
        :options: +ELLIPSIS, +NORMALIZE_WHITESPACE

        ...  FutureWarning: D.__init__ is experimental. \
The interface can change in the future. ...

    Currently, we do not have any sophisticated way to mark some usage of
    non-experimental function as experimental.
    But we can support such usage by explicitly branching it.

    .. testcode::

        def g(x, experimental_arg=None):
            if experimental_arg is not None:
                util.experimental('experimental_arg of cupy.foo.g')

    Args:
        api_name(str): The name of an API marked as experimental.
    """

    if not cupy.disable_experimental_feature_warning:
        warnings.warn('{} is experimental. '
                      'The interface can change in the future.'.format(
                          api_name),
                      FutureWarning)


class PerformanceWarning(RuntimeWarning):
    """Warning that indicates possible performance issues."""


<<<<<<< HEAD
def check_array(obj, *, arg_name):
    """Checks if the given object is an array.

    This function raises :class:`TypeError` if ``obj`` is not an instance
    of :type:`cupy.ndarray`\\ .
    """
    if not isinstance(obj, cupy.ndarray):
        raise TypeError(
            '\'{}\' must be a cupy.ndarray object, not {}.'.format(arg_name, type(obj)))
=======
"""
This code is to signal when the interpreter is in shutdown mode
to prevent using globals that could be already deleted in
objects `__del__` method

This solution is taken from the Numba/llvmlite code
"""
_shutting_down = [False]


@atexit.register
def _at_shutdown():
    _shutting_down[0] = True


def is_shutting_down(_shutting_down=_shutting_down):
    """
    Whether the interpreter is currently shutting down.
    For use in finalizers, __del__ methods, and similar; it is advised
    to early bind this function rather than look it up when calling it,
    since at shutdown module globals may be cleared.
    """
    return _shutting_down[0]
>>>>>>> b525216e
<|MERGE_RESOLUTION|>--- conflicted
+++ resolved
@@ -192,7 +192,6 @@
     """Warning that indicates possible performance issues."""
 
 
-<<<<<<< HEAD
 def check_array(obj, *, arg_name):
     """Checks if the given object is an array.
 
@@ -202,7 +201,8 @@
     if not isinstance(obj, cupy.ndarray):
         raise TypeError(
             '\'{}\' must be a cupy.ndarray object, not {}.'.format(arg_name, type(obj)))
-=======
+
+
 """
 This code is to signal when the interpreter is in shutdown mode
 to prevent using globals that could be already deleted in
@@ -225,5 +225,4 @@
     to early bind this function rather than look it up when calling it,
     since at shutdown module globals may be cleared.
     """
-    return _shutting_down[0]
->>>>>>> b525216e
+    return _shutting_down[0]