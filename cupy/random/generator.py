import atexit
import binascii
import collections
import functools
import operator
import os
import time
import warnings

import numpy
import six

import cupy
from cupy import core
from cupy import cuda
from cupy.cuda import curand
from cupy.cuda import device
from cupy.random import _kernels
from cupy import util


class RandomState(object):

    """Portable container of a pseudo-random number generator.

    An instance of this class holds the state of a random number generator. The
    state is available only on the device which has been current at the
    initialization of the instance.

    Functions of :mod:`cupy.random` use global instances of this class.
    Different instances are used for different devices. The global state for
    the current device can be obtained by the
    :func:`cupy.random.get_random_state` function.

    Args:
        seed (None or int): Seed of the random number generator. See the
            :meth:`~cupy.random.RandomState.seed` method for detail.
        method (int): Method of the random number generator. Following values
            are available::

               cupy.cuda.curand.CURAND_RNG_PSEUDO_DEFAULT
               cupy.cuda.curand.CURAND_RNG_XORWOW
               cupy.cuda.curand.CURAND_RNG_MRG32K3A
               cupy.cuda.curand.CURAND_RNG_MTGP32
               cupy.cuda.curand.CURAND_RNG_MT19937
               cupy.cuda.curand.CURAND_RNG_PHILOX4_32_10

    """

    def __init__(self, seed=None, method=curand.CURAND_RNG_PSEUDO_DEFAULT):
        self._generator = curand.createGenerator(method)
        self.seed(seed)

    def __del__(self):
        # When createGenerator raises an error, _generator is not initialized
        if hasattr(self, '_generator'):
            curand.destroyGenerator(self._generator)

    def _generate_normal(self, func, size, dtype, *args):
        # curand functions below don't support odd size.
        # * curand.generateNormal
        # * curand.generateNormalDouble
        # * curand.generateLogNormal
        # * curand.generateLogNormalDouble
        size = core.get_size(size)
        element_size = six.moves.reduce(operator.mul, size, 1)
        if element_size % 2 == 0:
            out = cupy.empty(size, dtype=dtype)
            func(self._generator, out.data.ptr, out.size, *args)
            return out
        else:
            out = cupy.empty((element_size + 1,), dtype=dtype)
            func(self._generator, out.data.ptr, out.size, *args)
            return out[:element_size].reshape(size)

    # NumPy compatible functions

    def beta(self, a, b, size=None, dtype=float):
        """Returns an array of samples drawn from the beta distribution.

        .. seealso::
            :func:`cupy.random.beta` for full documentation,
            :meth:`numpy.random.RandomState.beta`
        """
        a, b = cupy.asarray(a), cupy.asarray(b)
        if size is None:
            size = cupy.broadcast(a, b).shape
        y = cupy.empty(shape=size, dtype=dtype)
        _kernels.beta_kernel(a, b, self.rk_seed, y)
        self.rk_seed += y.size
        return y

    def binomial(self, n, p, size=None, dtype=int):
        """Returns an array of samples drawn from the binomial distribution.

        .. seealso::
            :func:`cupy.random.binomial` for full documentation,
            :meth:`numpy.random.RandomState.binomial`
        """
        n, p = cupy.asarray(n), cupy.asarray(p)
        if size is None:
            size = cupy.broadcast(n, p).shape
        y = cupy.empty(shape=size, dtype=dtype)
        _kernels.binomial_kernel(n, p, self.rk_seed, y)
        self.rk_seed += y.size
        return y

    def chisquare(self, df, size=None, dtype=float):
        """Returns an array of samples drawn from the chi-square distribution.

        .. seealso::
            :func:`cupy.random.chisquare` for full documentation,
            :meth:`numpy.random.RandomState.chisquare`
        """
        df = cupy.asarray(df)
        if size is None:
            size = df.shape
        y = cupy.empty(shape=size, dtype=dtype)
        _kernels.chisquare_kernel(df, self.rk_seed, y)
        self.rk_seed += numpy.prod(size)
        return y

    def dirichlet(self, alpha, size=None, dtype=float):
        """Returns an array of samples drawn from the dirichlet distribution.

        .. seealso::
            :func:`cupy.random.dirichlet` for full documentation,
            :meth:`numpy.random.RandomState.dirichlet`
        """
        alpha = cupy.asarray(alpha)
        if size is None:
            size = alpha.shape
        else:
            size += alpha.shape
        y = cupy.empty(shape=size, dtype=dtype)
        _kernels.standard_gamma_kernel(alpha, self.rk_seed, y)
        y /= y.sum(axis=-1, keepdims=True)
        self.rk_seed += cupy.core.internal.prod(size)
        return y

    def exponential(self, scale=1.0, size=None, dtype=float):
        """Returns an array of samples drawn from a exponential distribution.

        .. seealso::
            :func:`cupy.random.exponential` for full documentation,
            :meth:`numpy.random.RandomState.exponential`
        """
        scale = cupy.asarray(scale, dtype)
        if (scale < 0).any():
            raise ValueError('scale < 0')
        if size is None:
            size = scale.shape
        x = self.standard_exponential(size, dtype)
        x *= scale
        return x

    def f(self, dfnum, dfden, size=None, dtype=float):
        """Returns an array of samples drawn from the f distribution.

        .. seealso::
            :func:`cupy.random.f` for full documentation,
            :meth:`numpy.random.RandomState.f`
        """
        dfnum, dfden = cupy.asarray(dfnum), cupy.asarray(dfden)
        if size is None:
            size = cupy.broadcast(dfnum, dfden).shape
        y = cupy.empty(shape=size, dtype=dtype)
        _kernels.f_kernel(dfnum, dfden, self.rk_seed, y)
        self.rk_seed += numpy.prod(size)
        return y

    def gamma(self, shape, scale=1.0, size=None, dtype=float):
        """Returns an array of samples drawn from a gamma distribution.

        .. seealso::
            :func:`cupy.random.gamma` for full documentation,
            :meth:`numpy.random.RandomState.gamma`
        """
        shape, scale = cupy.asarray(shape), cupy.asarray(scale)
        if size is None:
            size = cupy.broadcast(shape, scale).shape
        y = cupy.empty(shape=size, dtype=dtype)
        _kernels.standard_gamma_kernel(shape, self.rk_seed, y)
        y *= scale
        self.rk_seed += numpy.prod(size)
        return y

    def geometric(self, p, size=None, dtype=int):
        """Returns an array of samples drawn from the geometric distribution.

        .. seealso::
            :func:`cupy.random.geometric` for full documentation,
            :meth:`numpy.random.RandomState.geometric`
        """
        p = cupy.asarray(p)
        if size is None:
            size = p.shape
        y = cupy.empty(shape=size, dtype=dtype)
        _kernels.geometric_kernel(p, self.rk_seed, y)
        self.rk_seed += numpy.prod(size)
        return y

    _laplace_kernel = core.ElementwiseKernel(
        'T x, T loc, T scale', 'T y',
        'y = loc + scale * ((x <= 0.5) ? log(x + x): -log(x + x - 1.0))',
        'laplace_kernel')

    def laplace(self, loc=0.0, scale=1.0, size=None, dtype=float):
        """Returns an array of samples drawn from the laplace distribution.

        .. seealso::
            :func:`cupy.random.laplace` for full documentation,
            :meth:`numpy.random.RandomState.laplace`
        """
        loc = cupy.asarray(loc, dtype)
        scale = cupy.asarray(scale, dtype)
        if size is None:
            size = cupy.broadcast(loc, scale).shape
        x = self._random_sample_raw(size, dtype)
        RandomState._laplace_kernel(x, loc, scale, x)
        return x

    def logistic(self, loc=0.0, scale=1.0, size=None, dtype=float):
        """Returns an array of samples drawn from the logistic distribution.

        .. seealso::
            :func:`cupy.random.logistic` for full documentation,
            :meth:`numpy.random.RandomState.logistic`
        """
        loc, scale = cupy.asarray(loc), cupy.asarray(scale)
        if size is None:
            size = cupy.broadcast(loc, scale).shape
        x = cupy.empty(shape=size, dtype=dtype)
        _kernels.open_uniform_kernel(self.rk_seed, x)
        self.rk_seed += numpy.prod(size)
        x = (1.0 - x) / x
        cupy.log(x, out=x)
        cupy.multiply(x, scale, out=x)
        cupy.add(x, loc, out=x)
        return x

    def lognormal(self, mean=0.0, sigma=1.0, size=None, dtype=float):
        """Returns an array of samples drawn from a log normal distribution.

        .. seealso::
            :func:`cupy.random.lognormal` for full documentation,
            :meth:`numpy.random.RandomState.lognormal`

        """
        dtype = _check_and_get_dtype(dtype)
        if dtype.char == 'f':
            func = curand.generateLogNormal
        else:
            func = curand.generateLogNormalDouble
        return self._generate_normal(func, size, dtype, mean, sigma)

<<<<<<< HEAD
    def logseries(self, p, size=None, dtype=int):
        """Returns an array of samples drawn from a log series distribution.

        .. seealso::
            :func:`cupy.random.logseries` for full documentation,
            :meth:`numpy.random.RandomState.logseries`

        """
        p = cupy.asarray(p)
        if cupy.any(p <= 0):
            raise ValueError('p <= 0.0')
        if cupy.any(p >= 1):
            raise ValueError('p >= 1.0')
        if size is None:
            size = p.shape
        y = cupy.empty(shape=size, dtype=dtype)
        _kernels.logseries_kernel(p, self.rk_seed, y)
        self.rk_seed += numpy.prod(size)
        return y
=======
    def multivariate_normal(self, mean, cov, size=None, check_valid='ignore',
                            tol=1e-8, dtype=float):
        """(experimental) Returns an array of samples drawn from the
        multivariate normal distribution.

        .. seealso::
            :func:`cupy.random.multivariate_normal` for full documentation,
            :meth:`numpy.random.RandomState.multivariate_normal`
        """
        util.experimental('cupy.random.RandomState.multivariate_normal')
        mean = cupy.asarray(mean, dtype=dtype)
        cov = cupy.asarray(cov, dtype=dtype)
        if size is None:
            shape = ()
        elif isinstance(size, collections.Sequence):
            shape = tuple(size)
        else:
            shape = size,

        if mean.ndim != 1:
            raise ValueError("mean must be 1 dimensional")
        if (cov.ndim != 2) or (cov.shape[0] != cov.shape[1]):
            raise ValueError("cov must be 2 dimensional and square")
        if len(mean) != len(cov):
            raise ValueError("mean and cov must have same length")
        shape += (len(mean),)

        x = self.standard_normal(size=shape, dtype=dtype)

        u, s, v = cupy.linalg.svd(cov)

        if check_valid != 'ignore':
            if check_valid != 'warn' and check_valid != 'raise':
                raise ValueError(
                    "check_valid must equal 'warn', 'raise', or 'ignore'")

            a = cupy.dot(v.T * s, v)
            b = cov
            psd = cupy.all(cupy.abs(a-b) <= tol*(1+cupy.abs(b)))
            if not psd:
                if check_valid == 'warn':
                    warnings.warn(
                        "covariance is not symmetric positive-semidefinite.",
                        RuntimeWarning)
                else:
                    raise ValueError(
                        "covariance is not symmetric positive-semidefinite.")

        x = cupy.dot(x, cupy.sqrt(s)[:, None] * v)
        x += mean
        return x
>>>>>>> 8855afc2

    def normal(self, loc=0.0, scale=1.0, size=None, dtype=float):
        """Returns an array of normally distributed samples.

        .. seealso::
            :func:`cupy.random.normal` for full documentation,
            :meth:`numpy.random.RandomState.normal`

        """
        dtype = _check_and_get_dtype(dtype)
        if dtype.char == 'f':
            func = curand.generateNormal
        else:
            func = curand.generateNormalDouble
        return self._generate_normal(func, size, dtype, loc, scale)

    def pareto(self, a, size=None, dtype=float):
        """Returns an array of samples drawn from the pareto II distribution.

        .. seealso::
            :func:`cupy.random.pareto_kernel` for full documentation,
            :meth:`numpy.random.RandomState.pareto`
        """
        a = cupy.asarray(a)
        x = self._random_sample_raw(size, dtype)
        cupy.log(x, out=x)
        cupy.exp(-x/a, out=x)
        return x - 1

    def poisson(self, lam=1.0, size=None, dtype=int):
        """Returns an array of samples drawn from the poisson distribution.

        .. seealso::
            :func:`cupy.random.poisson` for full documentation,
            :meth:`numpy.random.RandomState.poisson`
        """
        lam = cupy.asarray(lam)
        if size is None:
            size = lam.shape
        y = cupy.empty(shape=size, dtype=dtype)
        _kernels.poisson_kernel(lam, self.rk_seed, y)
        self.rk_seed += numpy.prod(size)
        return y

    def rand(self, *size, **kwarg):
        """Returns uniform random values over the interval ``[0, 1)``.

        .. seealso::
            :func:`cupy.random.rand` for full documentation,
            :meth:`numpy.random.RandomState.rand`

        """
        dtype = kwarg.pop('dtype', float)
        if kwarg:
            raise TypeError('rand() got unexpected keyword arguments %s'
                            % ', '.join(kwarg.keys()))
        return self.random_sample(size=size, dtype=dtype)

    def randn(self, *size, **kwarg):
        """Returns an array of standard normal random values.

        .. seealso::
            :func:`cupy.random.randn` for full documentation,
            :meth:`numpy.random.RandomState.randn`

        """
        dtype = kwarg.pop('dtype', float)
        if kwarg:
            raise TypeError('randn() got unexpected keyword arguments %s'
                            % ', '.join(kwarg.keys()))
        return self.normal(size=size, dtype=dtype)

    _1m_kernel = core.ElementwiseKernel(
        '', 'T x', 'x = 1 - x', 'cupy_random_1_minus_x')

    def _random_sample_raw(self, size, dtype):
        dtype = _check_and_get_dtype(dtype)
        out = cupy.empty(size, dtype=dtype)
        if dtype.char == 'f':
            func = curand.generateUniform
        else:
            func = curand.generateUniformDouble
        func(self._generator, out.data.ptr, out.size)
        return out

    def random_sample(self, size=None, dtype=float):
        """Returns an array of random values over the interval ``[0, 1)``.

        .. seealso::
            :func:`cupy.random.random_sample` for full documentation,
            :meth:`numpy.random.RandomState.random_sample`

        """
        out = self._random_sample_raw(size, dtype)
        RandomState._1m_kernel(out)
        return out

    def _interval(self, mx, size):
        """Generate multiple integers independently sampled uniformly from ``[0, mx]``.

        Args:
            mx (int): Upper bound of the interval
            size (None or int or tuple): Shape of the array or the scalar
                returned.
        Returns:
            int or cupy.ndarray: If ``None``, an :class:`cupy.ndarray` with
            shape ``()`` is returned.
            If ``int``, 1-D array of length size is returned.
            If ``tuple``, multi-dimensional array with shape
            ``size`` is returned.
            Currently, only 32 bit integers can be sampled.
            If 0 :math:`\\leq` ``mx`` :math:`\\leq` 0x7fffffff,
            a ``numpy.int32`` array is returned.
            If 0x80000000 :math:`\\leq` ``mx`` :math:`\\leq` 0xffffffff,
            a ``numpy.uint32`` array is returned.
        """  # NOQA
        if size is None:
            return self._interval(mx, 1).reshape(())
        elif isinstance(size, int):
            size = (size, )

        if mx == 0:
            return cupy.zeros(size, dtype=numpy.int32)

        if mx < 0:
            raise ValueError(
                'mx must be non-negative (actual: {})'.format(mx))
        elif mx <= 0x7fffffff:
            dtype = numpy.int32
        elif mx <= 0xffffffff:
            dtype = numpy.uint32
        else:
            raise ValueError(
                'mx must be within uint32 range (actual: {})'.format(mx))

        mask = (1 << mx.bit_length()) - 1
        mask = cupy.array(mask, dtype=dtype)

        n = functools.reduce(operator.mul, size, 1)

        sample = cupy.empty((n,), dtype=dtype)
        n_rem = n  # The number of remaining elements to sample
        ret = None
        while n_rem > 0:
            curand.generate(
                self._generator, sample.data.ptr, sample.size)
            # Drop the samples that exceed the upper limit
            sample &= mask
            success = sample <= mx

            if ret is None:
                # If the sampling has finished in the first iteration,
                # just return the sample.
                if success.all():
                    n_rem = 0
                    ret = sample
                    break

                # Allocate the return array.
                ret = cupy.empty((n,), dtype=dtype)

            n_succ = min(n_rem, int(success.sum()))
            ret[n - n_rem:n - n_rem + n_succ] = sample[success][:n_succ]
            n_rem -= n_succ

        assert n_rem == 0
        return ret.reshape(size)

    def seed(self, seed=None):
        """Resets the state of the random number generator with a seed.

        .. seealso::
            :func:`cupy.random.seed` for full documentation,
            :meth:`numpy.random.RandomState.seed`

        """
        if seed is None:
            try:
                seed_str = binascii.hexlify(os.urandom(8))
                seed = numpy.uint64(int(seed_str, 16))
            except NotImplementedError:
                seed = numpy.uint64(time.clock() * 1000000)
        else:
            seed = numpy.asarray(seed).astype(numpy.uint64, casting='safe')

        curand.setPseudoRandomGeneratorSeed(self._generator, seed)
        curand.setGeneratorOffset(self._generator, 0)

        self.rk_seed = numpy.uint64(seed)

    def standard_cauchy(self, size=None, dtype=float):
        """Returns an array of samples drawn from the standard cauchy distribution.

        .. seealso::
            :func:`cupy.random.standard_cauchy` for full documentation,
            :meth:`numpy.random.RandomState.standard_cauchy`
        """
        x = self.uniform(size=size, dtype=dtype)
        return cupy.tan(cupy.pi * (x - 0.5))

    def standard_exponential(self, size=None, dtype=float):
        """Returns an array of samples drawn from the standard exp distribution.

         .. seealso::
            :func:`cupy.random.standard_exponential` for full documentation,
            :meth:`numpy.random.RandomState.standard_exponential`
        """
        x = self._random_sample_raw(size, dtype)
        return -cupy.log(x, out=x)

    def standard_gamma(self, shape, size=None, dtype=float):
        """Returns an array of samples drawn from a standard gamma distribution.

        .. seealso::
            :func:`cupy.random.standard_gamma` for full documentation,
            :meth:`numpy.random.RandomState.standard_gamma`
        """
        shape = cupy.asarray(shape)
        if size is None:
            size = shape.shape
        y = cupy.empty(shape=size, dtype=dtype)
        _kernels.standard_gamma_kernel(shape, self.rk_seed, y)
        self.rk_seed += numpy.prod(size)
        return y

    def standard_normal(self, size=None, dtype=float):
        """Returns samples drawn from the standard normal distribution.

        .. seealso::
            :func:`cupy.random.standard_normal` for full documentation,
            :meth:`numpy.random.RandomState.standard_normal`

        """
        return self.normal(size=size, dtype=dtype)

    def standard_t(self, df, size=None, dtype=float):
        """Returns an array of samples drawn from the standard t distribution.

        .. seealso::
            :func:`cupy.random.standard_t` for full documentation,
            :meth:`numpy.random.RandomState.standard_t`
        """
        df = cupy.asarray(df)
        if size is None:
            size = df.shape
        y = cupy.empty(shape=size, dtype=dtype)
        _kernels.standard_t_kernel(df, self.rk_seed, y)
        self.rk_seed += numpy.prod(size)
        return y

    def tomaxint(self, size=None):
        """Draws integers between 0 and max integer inclusive.

        Args:
            size (int or tuple of ints): Output shape.

        Returns:
            cupy.ndarray: Drawn samples.

        .. seealso::
            :meth:`numpy.random.RandomState.tomaxint`

        """
        if size is None:
            size = ()
        sample = cupy.empty(size, dtype=cupy.int_)
        # cupy.random only uses int32 random generator
        size_in_int = sample.dtype.itemsize // 4
        curand.generate(
            self._generator, sample.data.ptr, sample.size * size_in_int)

        # Disable sign bit
        sample &= cupy.iinfo(cupy.int_).max
        return sample

    _scale_kernel = core.ElementwiseKernel(
        'T low, T high', 'T x',
        'x = T(low) + x * T(high - low)',
        'cupy_scale')

    def uniform(self, low=0.0, high=1.0, size=None, dtype=float):
        """Returns an array of uniformly-distributed samples over an interval.

        .. seealso::
            :func:`cupy.random.uniform` for full documentation,
            :meth:`numpy.random.RandomState.uniform`

        """
        dtype = numpy.dtype(dtype)
        rand = self.random_sample(size=size, dtype=dtype)
        if not numpy.isscalar(low):
            low = cupy.asarray(low, dtype)
        if not numpy.isscalar(high):
            high = cupy.asarray(high, dtype)
        return RandomState._scale_kernel(low, high, rand)

    def vonmises(self, mu, kappa, size=None, dtype=float):
        """Returns an array of samples drawn from the von Mises distribution.

        .. seealso::
            :func:`cupy.random.vonmises` for full documentation,
            :meth:`numpy.random.RandomState.vonmises`
        """
        mu, kappa = cupy.asarray(mu), cupy.asarray(kappa)
        if size is None:
            size = cupy.broadcast(mu, kappa).shape
        y = cupy.empty(shape=size, dtype=dtype)
        _kernels.vonmises_kernel(mu, kappa, self.rk_seed, y)
        self.rk_seed += numpy.prod(size)
        return y

    def weibull(self, a, size=None, dtype=float):
        """Returns an array of samples drawn from the weibull distribution.

        .. seealso::
            :func:`cupy.random.weibull` for full documentation,
            :meth:`numpy.random.RandomState.weibull`
        """
        a = cupy.asarray(a)
        if cupy.any(a < 0):
            raise ValueError("a < 0")
        x = self.standard_exponential(size, dtype)
        cupy.power(x, 1./a, out=x)
        return x

    def zipf(self, a, size=None, dtype=int):
        """Returns an array of samples drawn from the Zipf distribution.

        .. seealso::
            :func:`cupy.random.zipf` for full documentation,
            :meth:`numpy.random.RandomState.zipf`
        """
        a = cupy.asarray(a)
        if cupy.any(a <= 1.0):
            raise ValueError("'a' must be a valid float > 1.0")
        if size is None:
            size = a.shape
        y = cupy.empty(shape=size, dtype=dtype)
        _kernels.zipf_kernel(a, self.rk_seed, y)
        self.rk_seed += numpy.prod(size)
        return y

    def choice(self, a, size=None, replace=True, p=None):
        """Returns an array of random values from a given 1-D array.

        .. seealso::
            :func:`cupy.random.choice` for full document,
            :func:`numpy.random.choice`

        """
        if a is None:
            raise ValueError('a must be 1-dimensional or an integer')
        if isinstance(a, cupy.ndarray) and a.ndim == 0:
            raise NotImplementedError
        if isinstance(a, six.integer_types):
            a_size = a
            if a_size <= 0:
                raise ValueError('a must be greater than 0')
        else:
            a = cupy.array(a, copy=False)
            if a.ndim != 1:
                raise ValueError('a must be 1-dimensional or an integer')
            else:
                a_size = len(a)
                if a_size == 0:
                    raise ValueError('a must be non-empty')

        if p is not None:
            p = cupy.array(p)
            if p.ndim != 1:
                raise ValueError('p must be 1-dimensional')
            if len(p) != a_size:
                raise ValueError('a and p must have same size')
            if not (p >= 0).all():
                raise ValueError('probabilities are not non-negative')
            p_sum = cupy.sum(p).get()
            if not numpy.allclose(p_sum, 1):
                raise ValueError('probabilities do not sum to 1')

        if size is None:
            raise NotImplementedError
        shape = size
        size = numpy.prod(shape)

        if not replace and p is None:
            if a_size < size:
                raise ValueError(
                    'Cannot take a larger sample than population when '
                    '\'replace=False\'')
            if isinstance(a, six.integer_types):
                indices = cupy.arange(a, dtype='l')
            else:
                indices = a.copy()
            self.shuffle(indices)
            return indices[:size].reshape(shape)

        if not replace:
            raise NotImplementedError

        if p is not None:
            p = cupy.broadcast_to(p, (size, a_size))
            index = cupy.argmax(cupy.log(p) +
                                self.gumbel(size=(size, a_size)),
                                axis=1)
            if not isinstance(shape, six.integer_types):
                index = cupy.reshape(index, shape)
        else:
            index = self.randint(0, a_size, size=shape)
            # Align the dtype with NumPy
            index = index.astype(cupy.int64, copy=False)

        if isinstance(a, six.integer_types):
            return index

        if index.ndim == 0:
            return cupy.array(a[index], dtype=a.dtype)

        return a[index]

    def shuffle(self, a):
        """Returns a shuffled array.

        .. seealso::
            :func:`cupy.random.shuffle` for full document,
            :func:`numpy.random.shuffle`

        """
        if not isinstance(a, cupy.ndarray):
            raise TypeError('The array must be cupy.ndarray')

        if a.ndim == 0:
            raise TypeError('An array whose ndim is 0 is not supported')

        a[:] = a[self.permutation(len(a))]

    def permutation(self, num):
        """Returns a permuted range."""
        if not isinstance(num, six.integer_types):
            raise TypeError('The data type of argument "num" must be integer')

        sample = cupy.empty((num), dtype=numpy.int32)
        curand.generate(self._generator, sample.data.ptr, num)
        if 128 < num <= 32 * 1024 * 1024:
            array = cupy.arange(num, dtype=numpy.int32)
            # apply sort of cache blocking
            block_size = 1 * 1024 * 1024
            # The block size above is a value determined from the L2 cache size
            # of GP100 (L2 cache size / size of int = 4MB / 4B = 1M). It may be
            # better to change the value base on the L2 cache size of the GPU
            # you use.
            # When num > block_size, cupy kernel: _cupy_permutation is to be
            # launched multiple times. However, it is observed that performance
            # will be degraded if the launch count is too many. Therefore,
            # the block size is adjusted so that launch count will not exceed
            # twelve Note that this twelve is the value determined from
            # measurement on GP100.
            while num // block_size > 12:
                block_size *= 2
            for j_start in range(0, num, block_size):
                j_end = j_start + block_size
                _cupy_permutation()(sample, j_start, j_end, array, size=num)
        else:
            # When num > 32M, argsort is used, because it is faster than
            # custom kernel. See https://github.com/cupy/cupy/pull/603.
            array = cupy.argsort(sample)
        return array

    _gumbel_kernel = core.ElementwiseKernel(
        'T x, T loc, T scale', 'T y',
        'y = T(loc) - log(-log(x)) * T(scale)',
        'gumbel_kernel')

    def gumbel(self, loc=0.0, scale=1.0, size=None, dtype=float):
        """Returns an array of samples drawn from a Gumbel distribution.

        .. seealso::
            :func:`cupy.random.gumbel` for full documentation,
            :meth:`numpy.random.RandomState.gumbel`
        """
        x = self._random_sample_raw(size=size, dtype=dtype)
        if not numpy.isscalar(loc):
            loc = cupy.asarray(loc, dtype)
        if not numpy.isscalar(scale):
            scale = cupy.asarray(scale, dtype)
        RandomState._gumbel_kernel(x, loc, scale, x)
        return x

    def randint(self, low, high=None, size=None, dtype='l'):
        """Returns a scalar or an array of integer values over ``[low, high)``.

        .. seealso::
            :func:`cupy.random.randint` for full documentation,
            :meth:`numpy.random.RandomState.randint`
        """
        if high is None:
            lo = 0
            hi = low
        else:
            lo = low
            hi = high

        if lo >= hi:
            raise ValueError('low >= high')
        if lo < cupy.iinfo(dtype).min:
            raise ValueError(
                'low is out of bounds for {}'.format(cupy.dtype(dtype).name))
        if hi > cupy.iinfo(dtype).max + 1:
            raise ValueError(
                'high is out of bounds for {}'.format(cupy.dtype(dtype).name))

        diff = hi - lo - 1
        if diff > cupy.iinfo(cupy.int32).max - cupy.iinfo(cupy.int32).min + 1:
            raise NotImplementedError(
                'Sampling from a range whose extent is larger than int32 '
                'range is currently not supported')
        x = self._interval(diff, size).astype(dtype, copy=False)
        cupy.add(x, lo, out=x)
        return x


def _cupy_permutation():
    return core.ElementwiseKernel(
        'raw int32 sample, int32 j_start, int32 _j_end',
        'raw int32 array',
        '''
            const int invalid = -1;
            const int num = _ind.size();
            int j = (sample[i] & 0x7fffffff) % num;
            int j_end = _j_end;
            if (j_end > num) j_end = num;
            if (j == i || j < j_start || j >= j_end) continue;

            // If a thread fails to do data swaping once, it changes j
            // value using j_offset below and try data swaping again.
            // This process is repeated until data swapping is succeeded.
            // The j_offset is determined from the initial j
            // (random number assigned to each thread) and the initial
            // offset between j and i (ID of each thread).
            // If a given number sequence in sample is really random,
            // this j-update would not be necessary. This is work-around
            // mainly to avoid potential eternal conflict when sample has
            // rather synthetic number sequence.
            int j_offset = ((2*j - i + num) % (num - 1)) + 1;

            // A thread gives up to do data swapping if loop count exceed
            // a threathod determined below. This is kind of safety
            // mechanism to escape the eternal race condition, though I
            // believe it never happens.
            int loops = 256;

            bool do_next = true;
            while (do_next && loops > 0) {
                // try to swap the contents of array[i] and array[j]
                if (i != j) {
                    int val_j = atomicExch(&array[j], invalid);
                    if (val_j != invalid) {
                        int val_i = atomicExch(&array[i], invalid);
                        if (val_i != invalid) {
                            array[i] = val_j;
                            array[j] = val_i;
                            do_next = false;
                            // done
                        }
                        else {
                            // restore array[j]
                            array[j] = val_j;
                        }
                    }
                }
                j = (j + j_offset) % num;
                loops--;
            }
        ''',
        'cupy_permutation',
    )


def seed(seed=None):
    """Resets the state of the random number generator with a seed.

    This function resets the state of the global random number generator for
    the current device. Be careful that generators for other devices are not
    affected.

    Args:
        seed (None or int): Seed for the random number generator. If ``None``,
            it uses :func:`os.urandom` if available or :func:`time.clock`
            otherwise. Note that this function does not support seeding by an
            integer array.

    """
    get_random_state().seed(seed)


# CuPy specific functions

_random_states = {}


@atexit.register
def reset_states():
    global _random_states
    _random_states = {}


def get_random_state():
    """Gets the state of the random number generator for the current device.

    If the state for the current device is not created yet, this function
    creates a new one, initializes it, and stores it as the state for the
    current device.

    Returns:
        RandomState: The state of the random number generator for the
        device.

    """
    dev = cuda.Device()
    rs = _random_states.get(dev.id, None)
    if rs is None:
        seed = os.getenv('CUPY_SEED')
        if seed is None:
            seed = os.getenv('CHAINER_SEED')
        if seed is not None:
            seed = numpy.uint64(int(seed))
        rs = RandomState(seed)
        rs = _random_states.setdefault(dev.id, rs)
    return rs


def set_random_state(rs):
    """Sets the state of the random number generator for the current device.

    Args:
        state(RandomState): Random state to set for the current device.
    """
    if not isinstance(rs, RandomState):
        raise TypeError(
            'Random state must be an instance of RandomState. '
            'Actual: {}'.format(type(rs)))
    _random_states[device.get_device_id()] = rs


def _check_and_get_dtype(dtype):
    dtype = numpy.dtype(dtype)
    if dtype.char not in ('f', 'd'):
        raise TypeError('cupy.random only supports float32 and float64')
    return dtype<|MERGE_RESOLUTION|>--- conflicted
+++ resolved
@@ -254,7 +254,6 @@
             func = curand.generateLogNormalDouble
         return self._generate_normal(func, size, dtype, mean, sigma)
 
-<<<<<<< HEAD
     def logseries(self, p, size=None, dtype=int):
         """Returns an array of samples drawn from a log series distribution.
 
@@ -274,7 +273,7 @@
         _kernels.logseries_kernel(p, self.rk_seed, y)
         self.rk_seed += numpy.prod(size)
         return y
-=======
+
     def multivariate_normal(self, mean, cov, size=None, check_valid='ignore',
                             tol=1e-8, dtype=float):
         """(experimental) Returns an array of samples drawn from the
@@ -326,7 +325,6 @@
         x = cupy.dot(x, cupy.sqrt(s)[:, None] * v)
         x += mean
         return x
->>>>>>> 8855afc2
 
     def normal(self, loc=0.0, scale=1.0, size=None, dtype=float):
         """Returns an array of normally distributed samples.
