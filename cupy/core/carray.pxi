--- conflicted
+++ resolved
@@ -61,7 +61,12 @@
 
 
 cdef list _cupy_header_list = [
-<<<<<<< HEAD
+    'cupy/complex.cuh',
+    'cupy/carray.cuh',
+]
+cdef str _cupy_header = ''.join(
+    ['#include <%s>\n' % i for i in _cupy_header_list])
+cdef list _cupy_extra_header_list = [
     'cupy/complex/complex.h',
     'cupy/complex/math_private.h',
     'cupy/complex/complex_inl.h',
@@ -82,19 +87,7 @@
     'cupy/complex/csqrtf.h',
     'cupy/complex/catrig.h',
     'cupy/complex/catrigf.h',
-    'cupy/complex.cuh',
-    'cupy/carray.cuh',
 ]
-cdef str _cupy_header = """
-#include <cupy/complex.cuh>
-#include <cupy/carray.cuh>
-"""
-=======
-    'cupy/carray.cuh',
-]
-cdef str _cupy_header = ''.join(
-    ['#include <%s>\n' % i for i in _cupy_header_list])
->>>>>>> a63c2dc8
 
 cdef str _header_path_cache = None
 cdef str _header_source = None
@@ -103,10 +96,7 @@
 cpdef str _get_header_dir_path():
     global _header_path_cache
     if _header_path_cache is None:
-<<<<<<< HEAD
-=======
         # Cython cannot use __file__ in global scope
->>>>>>> a63c2dc8
         _header_path_cache = os.path.abspath(
             os.path.join(os.path.dirname(__file__), 'include'))
     return _header_path_cache
@@ -117,7 +107,7 @@
     if _header_source is None:
         source = []
         base_path = _get_header_dir_path()
-        for file_path in _cupy_header_list:
+        for file_path in _cupy_header_list + _cupy_extra_header_list:
             header_path = os.path.join(base_path, file_path)
             with open(header_path) as header_file:
                 source.append(header_file.read())
